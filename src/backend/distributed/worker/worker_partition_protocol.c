--- conflicted
+++ resolved
@@ -701,39 +701,6 @@
 	{
 		int removed = unlink(filename);
 		if (removed || errno == ENOENT)
-<<<<<<< HEAD
-		{
-			return;
-		}
-		if (errno != EISDIR)
-		{
-			ereport(ERROR, (errcode_for_file_access(),
-							errmsg("could not remove file \"%s\": %m", filename)));
-		}
-
-		/* lgtm[cpp/toctou-race-condition] */
-		removed = rmdir(filename);
-		if (removed || errno == ENOENT)
-		{
-			return;
-		}
-		if (errno == ENOTDIR)
-		{
-			/* If directory changed to a file underneath us, loop again to remove it with unlink */
-			continue;
-		}
-		if (errno != ENOTEMPTY && errno != EEXIST)
-		{
-			ereport(ERROR, (errcode_for_file_access(),
-							errmsg("could not remove directory \"%s\": %m", filename)));
-		}
-
-		/*
-		 * If this is a non empty directory, iterate over all its contents and
-		 * for each content, recurse into this function. Also, make sure that
-		 * we do not recurse into symbolic links.
-		 */
-=======
 		{
 			return;
 		}
@@ -770,7 +737,6 @@
 		 * for each content, recurse into this function. Also, make sure that
 		 * we do not recurse into symbolic links.
 		 */
->>>>>>> 7041ba12
 		const char *directoryName = filename;
 
 		DIR *directory = AllocateDir(directoryName);
